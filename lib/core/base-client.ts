import { Trapper, ToDispose, Matcher, Listener } from 'triptrap'
import { randomBytes, createHash } from "crypto"
import { Readable } from "stream"
import Network from "./network"
import Ecdh from "./ecdh"
import Writer from "./writer"
import * as tlv from "./tlv"
import * as tea from "./tea"
import * as pb from "./protobuf"
import * as jce from "./jce"
import { BUF0, BUF4, BUF16, NOOP, md5, timestamp, lock, hide, unzip, int32ip2str } from "./constants"
import { ShortDevice, Device, Platform, Apk, getApkInfo } from "./device"
import * as log4js from "log4js";
import { log } from "../common";
import axios from "axios";
import crypto from "crypto";

const FN_NEXT_SEQ = Symbol("FN_NEXT_SEQ")
const FN_SEND = Symbol("FN_SEND")
const FN_SEND_LOGIN = Symbol("FN_SEND_LOGIN")
const HANDLERS = Symbol("HANDLERS")
const NET = Symbol("NET")
const ECDH = Symbol("ECDH")
const IS_ONLINE = Symbol("IS_ONLINE")
const LOGIN_LOCK = Symbol("LOGIN_LOCK")
const HEARTBEAT = Symbol("HEARTBEAT")

export enum VerboseLevel {
    Fatal, Mark, Error, Warn, Info, Debug
}

export class ApiRejection {
    constructor(public code: number, public message = "unknown") {
        this.code = Number(this.code)
        this.message = this.message?.toString() || "unknown"
    }
}

export enum QrcodeResult {
    OtherError = 0,
    Timeout = 0x11,
    WaitingForScan = 0x30,
    WaitingForConfirm = 0x35,
    Canceled = 0x36,
}

export interface BaseClient {
    uin: number
    logger: log4js.Logger

    /** 收到二维码 */
    on(name: "internal.qrcode", listener: (this: this, qrcode: Buffer) => void): ToDispose<this>

    /** 收到滑动验证码 */
    on(name: "internal.slider", listener: (this: this, url: string) => void): ToDispose<this>

    /** 登录保护验证 */
    on(name: "internal.verify", listener: (this: this, url: string, phone: string) => void): ToDispose<this>

    /** token过期(此时已掉线) */
    on(name: "internal.error.token", listener: (this: this) => void): ToDispose<this>

    /** 网络错误 */
    on(name: "internal.error.network", listener: (this: this, code: number, message: string) => void): ToDispose<this>

    /** 密码登录相关错误 */
    on(name: "internal.error.login", listener: (this: this, code: number, message: string) => void): ToDispose<this>

    /** 扫码登录相关错误 */
    on(name: "internal.error.qrcode", listener: (this: this, code: QrcodeResult, message: string) => void): ToDispose<this>

    /** 登录成功 */
    on(name: "internal.online", listener: (this: this, token: Buffer, nickname: string, gender: number, age: number) => void): ToDispose<this>

    /** token更新 */
    on(name: "internal.token", listener: (this: this, token: Buffer) => void): ToDispose<this>

    /** 服务器强制下线 */
    on(name: "internal.kickoff", listener: (this: this, reason: string) => void): ToDispose<this>

    /** 业务包 */
    on(name: "internal.sso", listener: (this: this, cmd: string, payload: Buffer, seq: number) => void): ToDispose<this>

    /** 日志信息 */
    on(name: "internal.verbose", listener: (this: this, verbose: unknown, level: VerboseLevel) => void): ToDispose<this>

    on(name: string | symbol, listener: (this: this, ...args: any[]) => void): ToDispose<this>
}
export class BaseClient extends Trapper {

    private [IS_ONLINE] = false
    private [LOGIN_LOCK] = false
    // 心跳定时器
    // @ts-ignore
    private [HEARTBEAT]: NodeJS.Timeout
    private [ECDH] = new Ecdh
    private readonly [NET] = new Network
    // 回包的回调函数
    private readonly [HANDLERS] = new Map<number, (buf: Buffer) => void>()
    public logger: log4js.Logger = log4js.getLogger(`[icqq]`)
    readonly apk: Apk
    readonly device: Device
    readonly sig: Record<string, any> = {
        seq: randomBytes(4).readUInt32BE() & 0xfff,
        session: randomBytes(4),
        randkey: randomBytes(16),
        tgtgt: randomBytes(16),
        tgt: BUF0,
        skey: BUF0,
        d2: BUF0,
        d2key: BUF0,
        t103: BUF0,
        t104: BUF0,
        t106: BUF0,
        t174: BUF0,
        qrsig: BUF0,
        t547: BUF0,
        /** 大数据上传通道 */
        bigdata: {
            ip: "",
            port: 0,
            sig_session: BUF0,
            session_key: BUF0,
        },
        /** 心跳包 */
        hb480: (() => {
            const buf = Buffer.alloc(9)
            buf.writeUInt32BE(this.uin)
            buf.writeInt32BE(0x19e39, 5)
            return pb.encode({
                1: 1152,
                2: 9,
                4: buf
            })
        })(),
        /** 上次cookie刷新时间 */
        emp_time: 0,
        time_diff: 0,
    }
    readonly pskey: { [domain: string]: Buffer } = {}
    readonly pt4token: { [domain: string]: Buffer } = {}
    /** 心跳间隔(秒) */
    protected interval = 30
    /** 随心跳一起触发的函数，可以随意设定 */
    protected heartbeat = NOOP
    /** 数据统计 */
    protected readonly statistics = {
        start_time: timestamp(),
        lost_times: 0,
        recv_pkt_cnt: 0,
        sent_pkt_cnt: 0,
        lost_pkt_cnt: 0,
        recv_msg_cnt: 0,
        sent_msg_cnt: 0,
        msg_cnt_per_min: 0,
        remote_ip: "",
        remote_port: 0,
    }

    constructor(p: Platform = Platform.Android, d?: ShortDevice) {
        super()
        this.apk = getApkInfo(p)
        this.device = new Device(this.apk, d)
        this[NET].on("error", err => this.emit("internal.verbose", err.message, VerboseLevel.Error))
        this[NET].on("close", () => {
            this.statistics.remote_ip = ""
            this.statistics.remote_port = 0
            this[NET].remoteAddress && this.emit("internal.verbose", `${this[NET].remoteAddress}:${this[NET].remotePort} closed`, VerboseLevel.Mark)
        })
        this[NET].on("connect2", () => {
            this.statistics.remote_ip = this[NET].remoteAddress as string
            this.statistics.remote_port = this[NET].remotePort as number
            this.emit("internal.verbose", `${this[NET].remoteAddress}:${this[NET].remotePort} connected`, VerboseLevel.Mark)
            syncTimeDiff.call(this)
        })
        this[NET].on("packet", packetListener.bind(this))
        this[NET].on("lost", lostListener.bind(this))
        this.on("internal.online", onlineListener)
        this.on("internal.sso", ssoListener)
        lock(this, "apk")
        lock(this, "device")
        lock(this, "sig")
        lock(this, "pskey")
        lock(this, "pt4token")
        lock(this, "statistics")
        hide(this, "heartbeat")
        hide(this, "interval")
    }

    /** 设置连接服务器，不设置则自动搜索 */
    setRemoteServer(host?: string, port?: number) {
        if (host && port) {
            this[NET].host = host
            this[NET].port = port
            this[NET].auto_search = false
        } else {
            this[NET].auto_search = true
        }
    }

    on(matcher: Matcher, listener: Listener) {
        return this.trap(matcher, listener)
    }

    once(matcher: Matcher, listener: Listener) {
        return this.trapOnce(matcher, listener)
    }

    off(matcher: Matcher) {
        return this.offTrap(matcher)
    }

    emit(matcher: Matcher, ...args: any[]) {
        return this.trip(matcher, ...args)
    }

    /** 是否为在线状态 (可以收发业务包的状态) */
    isOnline() {
        return this[IS_ONLINE]
    }

    calcPoW(data: any) {
        if (!data || data.length === 0) return Buffer.alloc(0);
        const stream = Readable.from(data, { objectMode: false });
        const version = stream.read(1).readUInt8();
        const typ = stream.read(1).readUInt8();
        const hashType = stream.read(1).readUInt8();
        let ok = stream.read(1).readUInt8() === 0;
        const maxIndex = stream.read(2).readUInt16BE();
        const reserveBytes = stream.read(2);
        const src = stream.read(stream.read(2).readUInt16BE());
        const tgt = stream.read(stream.read(2).readUInt16BE());
        const cpy = stream.read(stream.read(2).readUInt16BE());
        if (hashType !== 1) {
            this.logger.warn(`Unsupported tlv546 hash type ${hashType}`);
            return Buffer.alloc(0);
        }
        let inputNum = BigInt("0x" + src.toString("hex"));
        switch (typ) {
            case 1:
                // TODO
                // See https://github.com/mamoe/mirai/blob/cc7f35519ea7cc03518a57dc2ee90d024f63be0e/mirai-core/src/commonMain/kotlin/network/protocol/packet/login/wtlogin/WtLoginExt.kt#L207
                this.logger.warn(`Unsupported tlv546 algorithm type ${typ}`);
                break;
            case 2:
                // Calc SHA256
                let dst;
                let elp = 0, cnt = 0;
                if (tgt.length === 32) {
                    const start = Date.now();
                    let hash = createHash("sha256").update(Buffer.from(inputNum.toString(16), "hex")).digest();
                    while (Buffer.compare(hash, tgt) !== 0) {
                        inputNum++;
                        hash = createHash("sha256").update(Buffer.from(inputNum.toString(16), "hex")).digest();
                        cnt++;
                        if (cnt > 1000000) {
                            this.logger.error("Calculating PoW cost too much time, maybe something wrong");
                            throw new Error("Calculating PoW cost too much time, maybe something wrong");
                        }
                    }
                    ok = true;
                    dst = Buffer.from(inputNum.toString(16), "hex");
                    elp = Date.now() - start;
                    this.logger.info(`Calculating PoW of plus ${cnt} times cost ${elp} ms`);
                }
                if (!ok) return Buffer.alloc(0);
                const body = new Writer()
                    .writeU8(version)
                    .writeU8(typ)
                    .writeU8(hashType)
                    .writeU8(ok ? 1 : 0)
                    .writeU16(maxIndex)
                    .writeBytes(reserveBytes)
                    .writeTlv(src)
                    .writeTlv(tgt)
                    .writeTlv(cpy);
                if (dst) body.writeTlv(dst)
                body.writeU32(elp)
                    .writeU32(cnt);
                return body.read();
            default:
                this.logger.warn(`Unsupported tlv546 algorithm type ${typ}`);
                break;
        }
        return Buffer.alloc(0);
    }

    /** 下线 (keepalive: 是否保持tcp连接) */
    async logout(keepalive = false) {
        await register.call(this, true)
        if (!keepalive && this[NET].connected) {
            this.terminate()
            await new Promise(resolve => this[NET].once("close", resolve))
        }
    }

    /** 关闭连接 */
    terminate() {
        this[IS_ONLINE] = false
        this[NET].destroy()
    }

    /** 使用接收到的token登录 */
    async tokenLogin(token: Buffer) {
        this.sig.session = randomBytes(4)
        this.sig.randkey = randomBytes(16)
        this[ECDH] = new Ecdh
        try {
            const stream = Readable.from(token, { objectMode: false });
            this.sig.d2key = stream.read(stream.read(2).readUInt16BE());
            this.sig.d2 = stream.read(stream.read(2).readUInt16BE());
            this.sig.tgt = stream.read(stream.read(2).readUInt16BE());
            this.sig.ticket_key = stream.read(stream.read(2).readUInt16BE());
            this.sig.sig_key = stream.read(stream.read(2).readUInt16BE());
            this.sig.srm_token = stream.read(stream.read(2).readUInt16BE());
            this.sig.tgt = stream.read(stream.read(2).readUInt16BE());
            this.sig.md5Pass = stream.read(stream.read(2).readUInt16BE());
            this.sig.device_token = stream.read(stream.read(2).readUInt16BE());
        } catch {
            this.logger.error('旧版token于当前版本不兼容，请手动删除token后重新运行')
            this.logger.warn('若非无法登录，请勿随意升级版本')
        }
        this.sig.tgtgt = md5(this.sig.d2key)
        const t = tlv.getPacker(this)
        let tlv_count = 18
        const writer = new Writer()
            .writeU16(11)
            .writeU16(tlv_count)
            .writeBytes(t(0x100, 100))
            .writeBytes(t(0x10a))
            .writeBytes(t(0x116))
            .writeBytes(t(0x108))
            .writeBytes(t(0x144))
            //.writeBytes(t(0x112))
            .writeBytes(t(0x143))
            .writeBytes(t(0x142))
            .writeBytes(t(0x154))
            .writeBytes(t(0x18))
            .writeBytes(t(0x141))
            .writeBytes(t(0x8))
            .writeBytes(t(0x147))
            .writeBytes(t(0x177))
            .writeBytes(t(0x187))
            .writeBytes(t(0x188))
            .writeBytes(t(0x194))
            .writeBytes(t(0x511))
            .writeBytes(t(0x202))
        const body = writer.read()
        this[FN_SEND_LOGIN]("wtlogin.exchange_emp", body)
    }

    /**
     * 使用密码登录
     * @param uin 登录账号
     * @param md5pass 密码的md5值
     */
    async passwordLogin(uin: number, md5pass: Buffer) {
        if (this.apk.display !== 'iPad' && !this.device.qImei36 || !this.device.qImei16) {
            await this.device.getQIMEI()
        }
        this.uin = uin
        this.sig.session = randomBytes(4)
        this.sig.randkey = randomBytes(16)
        this.sig.tgtgt = randomBytes(16)
        this[ECDH] = new Ecdh
        const t = tlv.getPacker(this)
        let tlv_count = this.device.qImei16 ? 25 : 26
        if (this.apk.ssover <= 12) tlv_count--
        let writer = new Writer()
            .writeU16(9)
            .writeU16(tlv_count)
            .writeBytes(t(0x18))
            .writeBytes(t(0x1))
            .writeBytes(t(0x106, md5pass))
            .writeBytes(t(0x116))
            .writeBytes(t(0x100))
            .writeBytes(t(0x107))
            //.writeBytes(t(0x108))
            .writeBytes(t(0x142))
            .writeBytes(t(0x144))
            .writeBytes(t(0x145))
            .writeBytes(t(0x147))
            .writeBytes(t(0x154))
            .writeBytes(t(0x141))
            .writeBytes(t(0x8))
            .writeBytes(t(0x511))
            .writeBytes(t(0x187))
            .writeBytes(t(0x188))
            .writeBytes(t(0x191))
            .writeBytes(t(0x177))
            .writeBytes(t(0x516))
            .writeBytes(t(0x521, 0))
            .writeBytes(t(0x525))
            .writeBytes(t(0x548))
            .writeBytes(t(0x542))

        if (!this.device.qImei16) writer.writeBytes(t(0x194))
        if (!this.device.qImei16) writer.writeBytes(t(0x202))
        if (this.device.qImei16) writer.writeBytes(t(0x545, this.device.qImei16))

        if (this.apk.ssover > 12) {
            writer.writeBytes(t(0x544, 2, 9))
        }

        this[FN_SEND_LOGIN]("wtlogin.login", writer.read())
    }

    /** 收到滑动验证码后，用于提交滑动验证码 */
    async submitSlider(ticket: string) {
        ticket = String(ticket).trim()
        const t = tlv.getPacker(this)
        let tlv_count = this.sig.t547.length ? 6 : 5
        if (this.apk.ssover <= 12) tlv_count--
        const writer = new Writer()
            .writeU16(2)
            .writeU16(tlv_count)
            .writeBytes(t(0x193, ticket))
            .writeBytes(t(0x8))
            .writeBytes(t(0x104))
            .writeBytes(t(0x116))
        if (this.sig.t547.length) writer.writeBytes(t(0x547));
        if (this.apk.ssover > 12) {
            writer.writeBytes(t(0x544, 0, 2))
        }
        this[FN_SEND_LOGIN]("wtlogin.login", writer.read())
    }

    /** 收到设备锁验证请求后，用于发短信 */
    sendSmsCode() {
        const t = tlv.getPacker(this)
        let tlv_count = 7
        if (this.apk.ssover <= 12) tlv_count--
        const writer = new Writer()
            .writeU16(8)
            .writeU16(tlv_count)
            .writeBytes(t(0x8))
            .writeBytes(t(0x104))
            .writeBytes(t(0x116))
            .writeBytes(t(0x174))
            .writeBytes(t(0x17a))
            .writeBytes(t(0x197))
        if (this.apk.ssover > 12) writer.writeBytes(t(0x544, 0, 8))
        this[FN_SEND_LOGIN]("wtlogin.login", writer.read())
    }

    /** 提交短信验证码 */
    async submitSmsCode(code: string) {
        code = String(code).trim()
        if (Buffer.byteLength(code) !== 6)
            code = "123456"
        const t = tlv.getPacker(this)
        let tlv_count = 8
        if (this.apk.ssover <= 12) tlv_count--
        const writer = new Writer()
            .writeU16(7)
            .writeU16(tlv_count)
            .writeBytes(t(0x8))
            .writeBytes(t(0x104))
            .writeBytes(t(0x116))
            .writeBytes(t(0x174))
            .writeBytes(t(0x17c, code))
            .writeBytes(t(0x401))
            .writeBytes(t(0x198))
        if (this.apk.ssover > 12) {
            writer.writeBytes(t(0x544, 0, 7))
        }
        this[FN_SEND_LOGIN]("wtlogin.login", writer.read())
    }

    /** 获取登录二维码(模拟IPad协议扫码登录) */
    fetchQrcode() {
        const t = tlv.getPacker(this)
        const body = new Writer()
            .writeU16(0)
            .writeU32(16)
            .writeU64(0)
            .writeU8(8)
            .writeTlv(BUF0)
            .writeU16(6)
            .writeBytes(t(0x16))
            .writeBytes(t(0x1B))
            .writeBytes(t(0x1D))
            .writeBytes(t(0x1F))
            .writeBytes(t(0x33))
            .writeBytes(t(0x35, 8))
            .read()
        const pkt = buildCode2dPacket.call(this, 0x31, 0x11100, body)
        this[FN_SEND](pkt).then(payload => {
            payload = tea.decrypt(payload.slice(16, -1), this[ECDH].share_key)
            const stream = Readable.from(payload, { objectMode: false })
            stream.read(54)
            const retcode = stream.read(1)[0]
            const qrsig = stream.read(stream.read(2).readUInt16BE())
            stream.read(2)
            const t = readTlv(stream)
            if (!retcode && t[0x17]) {
                this.sig.qrsig = qrsig
                this.emit("internal.qrcode", t[0x17])
            } else {
                this.emit("internal.error.qrcode", retcode, "获取二维码失败，请重试")
            }
        }).catch(() => this.emit("internal.error.network", -2, "server is busy"))
    }

    /** 扫码后调用此方法登录 */
    async qrcodeLogin() {
        const { retcode, uin, t106, t16a, t318, tgtgt } = await this.queryQrcodeResult()
        if (retcode < 0) {
            this.emit("internal.error.network", -2, "server is busy")
        } else if (retcode === 0 && t106 && t16a && t318 && tgtgt) {
            this.uin = uin as number
            this.sig.qrsig = BUF0
            this.sig.tgtgt = tgtgt
            const t = tlv.getPacker(this)
            const body = new Writer()
                .writeU16(9)
                .writeU16(24)
                .writeBytes(t(0x18))
                .writeBytes(t(0x1))
                .writeU16(0x106)
                .writeTlv(t106)
                .writeBytes(t(0x116))
                .writeBytes(t(0x100))
                .writeBytes(t(0x107))
                .writeBytes(t(0x142))
                .writeBytes(t(0x144))
                .writeBytes(t(0x145))
                .writeBytes(t(0x147))
                .writeBytes(t(0x16a, t16a))
                .writeBytes(t(0x154))
                .writeBytes(t(0x141))
                .writeBytes(t(0x8))
                .writeBytes(t(0x511))
                .writeBytes(t(0x187))
                .writeBytes(t(0x188))
                .writeBytes(t(0x194))
                .writeBytes(t(0x191))
                .writeBytes(t(0x202))
                .writeBytes(t(0x177))
                .writeBytes(t(0x516))
                .writeBytes(t(0x521, 8))
                .writeU16(0x318)
                .writeTlv(t318)
                .read()
            this[FN_SEND_LOGIN]("wtlogin.login", body)
        } else {
            let message
            switch (retcode) {
                case QrcodeResult.Timeout:
                    message = "二维码超时，请重新获取"
                    break
                case QrcodeResult.WaitingForScan:
                    message = "二维码尚未扫描"
                    break
                case QrcodeResult.WaitingForConfirm:
                    message = "二维码尚未确认"
                    break
                case QrcodeResult.Canceled:
                    message = "二维码被取消，请重新获取"
                    break
                default:
                    message = "扫码遇到未知错误，请重新获取"
                    break
            }
            this.sig.qrsig = BUF0
            this.emit("internal.error.qrcode", retcode, message)
        }
    }

    /** 获取扫码结果(可定时查询，retcode为0则调用qrcodeLogin登录) */
    async queryQrcodeResult() {
        let retcode = -1, uin, t106, t16a, t318, tgtgt
        if (!this.sig.qrsig.length)
            return { retcode, uin, t106, t16a, t318, tgtgt }
        const body = new Writer()
            .writeU16(5)
            .writeU8(1)
            .writeU32(8)
            .writeU32(16)
            .writeTlv(this.sig.qrsig)
            .writeU64(0)
            .writeU8(8)
            .writeTlv(BUF0)
            .writeU16(0)
            .read()
        const pkt = buildCode2dPacket.call(this, 0x12, 0x6200, body)
        try {
            let payload = await this[FN_SEND](pkt)
            payload = tea.decrypt(payload.slice(16, -1), this[ECDH].share_key)
            const stream = Readable.from(payload, { objectMode: false })
            stream.read(48)
            let len = stream.read(2).readUInt16BE()
            if (len > 0) {
                len--
                if (stream.read(1)[0] === 2) {
                    stream.read(8)
                    len -= 8
                }
                if (len > 0)
                    stream.read(len)
            }
            stream.read(4)
            retcode = stream.read(1)[0]
            if (retcode === 0) {
                stream.read(4)
                uin = stream.read(4).readUInt32BE() as number
                stream.read(6)
                const t = readTlv(stream)
                t106 = t[0x18]
                t16a = t[0x19]
                t318 = t[0x65]
                tgtgt = t[0x1e]
            }
        } catch {
        }
        return { retcode, uin, t106, t16a, t318, tgtgt }
    }

    private [FN_NEXT_SEQ]() {
        if (++this.sig.seq >= 0x8000)
            this.sig.seq = 1
        return this.sig.seq
    }

    private [FN_SEND](pkt: Uint8Array, timeout = 5) {
        this.statistics.sent_pkt_cnt++
        const seq = this.sig.seq
        return new Promise((resolve: (payload: Buffer) => void, reject) => {
            const id = setTimeout(() => {
                this[HANDLERS].delete(seq)
                this.statistics.lost_pkt_cnt++
                reject(new ApiRejection(-2, `packet timeout (${seq})`))
            }, timeout * 1000)
            this[NET].join(() => {
                this[NET].write(pkt, () => {
                    this[HANDLERS].set(seq, (payload) => {
                        clearTimeout(id)
                        this[HANDLERS].delete(seq)
                        resolve(payload)
                    })
                })
            })
        })
    }

    private async [FN_SEND_LOGIN](cmd: LoginCmd, body: Buffer) {
        if (this[IS_ONLINE] || this[LOGIN_LOCK])
            return
        const pkt = buildLoginPacket.call(this, cmd, body)
        try {
            this[LOGIN_LOCK] = true
            decodeLoginResponse.call(this, await this[FN_SEND](pkt))
        } catch (e: any) {
            this[LOGIN_LOCK] = false
            this.emit("internal.error.network", -2, "server is busy")
            this.emit("internal.verbose", e.message, VerboseLevel.Error)
            this.emit("internal.verbose", e.stack, VerboseLevel.Debug)
        }
    }

    /** 发送一个业务包不等待返回 */
    writeUni(cmd: string, body: Uint8Array, seq = 0) {
        this.statistics.sent_pkt_cnt++
        this[NET].write(buildUniPkt.call(this, cmd, body, seq))
    }

    /** dont use it if not clear the usage */
    sendOidb(cmd: string, body: Uint8Array, timeout = 5) {
        const sp = cmd //OidbSvc.0x568_22
            .replace("OidbSvc.", "")
            .replace("oidb_", "")
            .split("_")
        const type1 = parseInt(sp[0], 16), type2 = parseInt(sp[1])
        body = pb.encode({
            1: type1,
            2: isNaN(type2) ? 1 : type2,
            3: 0,
            4: body,
            6: "android " + this.apk.ver,
        })
        return this.sendUni(cmd, body, timeout)
    }

    async sendPacket(type: string, cmd: string, body: any): Promise<Buffer> {
        if (type === 'Uni') return await this.sendUni(cmd, body)
        else return await this.sendOidb(cmd, body)
    }

    /** 发送一个业务包并等待返回 */
    async sendUni(cmd: string, body: Uint8Array, timeout = 5) {
        if (!this[IS_ONLINE])
            throw new ApiRejection(-1, `client not online`)
        return this[FN_SEND](buildUniPkt.call(this, cmd, body), timeout)
    }

    async sendOidbSvcTrpcTcp(cmd: string, body: Uint8Array) {
        const sp = cmd //OidbSvcTrpcTcp.0xf5b_1
            .replace("OidbSvcTrpcTcp.", "")
            .split("_");
        const type1 = parseInt(sp[0], 16), type2 = parseInt(sp[1]);
        body = pb.encode({
            1: type1,
            2: type2,
            4: body,
            6: "android " + this.apk.ver,
        })
        const payload = await this.sendUni(cmd, body)
        log(payload)
        const rsp = pb.decode(payload)
        if (rsp[3] === 0) return rsp[4]
        throw new ApiRejection(rsp[3], rsp[5])
    }
}

function buildUniPkt(this: BaseClient, cmd: string, body: Uint8Array, seq = 0) {
    seq = seq || this[FN_NEXT_SEQ]()
    this.emit("internal.verbose", `send:${cmd} seq:${seq}`, VerboseLevel.Debug)
    let len = cmd.length + 20
    const sso = Buffer.allocUnsafe(len + body.length + 4)
    sso.writeUInt32BE(len, 0)
    sso.writeUInt32BE(cmd.length + 4, 4)
    sso.fill(cmd, 8)
    let offset = cmd.length + 8
    sso.writeUInt32BE(8, offset)
    sso.fill(this.sig.session, offset + 4)
    sso.writeUInt32BE(4, offset + 8)
    sso.writeUInt32BE(body.length + 4, offset + 12)
    sso.fill(body, offset + 16)
    const encrypted = tea.encrypt(sso, this.sig.d2key)
    const uin = String(this.uin)
    len = encrypted.length + uin.length + 18
    const pkt = Buffer.allocUnsafe(len)
    pkt.writeUInt32BE(len, 0)
    pkt.writeUInt32BE(0x0B, 4)
    pkt.writeUInt8(1, 8) //type
    pkt.writeInt32BE(seq, 9)
    pkt.writeUInt8(0, 13)
    pkt.writeUInt32BE(uin.length + 4, 14)
    pkt.fill(uin, 18)
    pkt.fill(encrypted, uin.length + 18)
    return pkt
}

const EVENT_KICKOFF = Symbol("EVENT_KICKOFF")

function ssoListener(this: BaseClient, cmd: string, payload: Buffer, seq: number) {
    switch (cmd) {
        case "StatSvc.ReqMSFOffline":
        case "MessageSvc.PushForceOffline": {
            const nested = jce.decodeWrapper(payload)
            const msg = nested[4] ? `[${nested[4]}]${nested[3]}` : `[${nested[1]}]${nested[2]}`
            this.emit(EVENT_KICKOFF, msg)
        }
            break
        case "QualityTest.PushList":
        case "OnlinePush.SidTicketExpired":
            this.writeUni(cmd, BUF0, seq)
            break
        case "ConfigPushSvc.PushReq": {
            if (payload[0] === 0)
                payload = payload.slice(4)
            const nested = jce.decodeWrapper(payload)
            if (nested[1] === 2 && nested[2]) {
                const buf = jce.decode(nested[2])[5][5]
                const decoded = pb.decode(buf)[1281]
                try {
                    this.sig.bigdata.sig_session = decoded[1].toBuffer()
                    this.sig.bigdata.session_key = decoded[2].toBuffer()
                    for (let v of decoded[3]) {
                        if (v[1] === 10) {
                            this.sig.bigdata.port = v[2][0][3]
                            this.sig.bigdata.ip = int32ip2str(v[2][0][2])
                        }
                    }
                } catch {
                    this.sig.bigdata.sig_session = Buffer.from('')
                    this.sig.bigdata.session_key = Buffer.from('')
                    this.sig.bigdata.port = 0
                    this.sig.bigdata.ip = ''
                }
            }
        }
            break
    }
}

function onlineListener(this: BaseClient) {
    if (!this.listeners(EVENT_KICKOFF).length) {
        this.trapOnce(EVENT_KICKOFF, (msg: string) => {
            this[IS_ONLINE] = false
            clearInterval(this[HEARTBEAT])
            this.emit("internal.kickoff", msg)
        })
    }
}

function lostListener(this: BaseClient) {
    clearInterval(this[HEARTBEAT])
    if (this[IS_ONLINE]) {
        this[IS_ONLINE] = false
        this.statistics.lost_times++
        setTimeout(register.bind(this), 50)
    }
}

async function parseSso(this: BaseClient, buf: Buffer) {
    const headlen = buf.readUInt32BE()
    const seq = buf.readInt32BE(4)
    const retcode = buf.readInt32BE(8)
    if (retcode !== 0) {
        this.emit("internal.error.token")
        throw new Error("unsuccessful retcode: " + retcode)
    }
    let offset = buf.readUInt32BE(12) + 12
    let len = buf.readUInt32BE(offset) // length of cmd
    const cmd = String(buf.slice(offset + 4, offset + len))
    offset += len
    len = buf.readUInt32BE(offset) // length of session_id
    offset += len
    const flag = buf.readInt32BE(offset)
    let payload
    if (flag === 0)
        payload = buf.slice(headlen + 4)
    else if (flag === 1)
        payload = await unzip(buf.slice(headlen + 4))
    else if (flag === 8)
        payload = buf.slice(headlen)
    else
        throw new Error("unknown compressed flag: " + flag)
    return {
        seq, cmd, payload
    }
}

async function packetListener(this: BaseClient, pkt: Buffer) {
    this.statistics.recv_pkt_cnt++
    this[LOGIN_LOCK] = false
    try {
        const flag = pkt.readUInt8(4)
        const encrypted = pkt.slice(pkt.readUInt32BE(6) + 6)
        let decrypted
        switch (flag) {
            case 0:
                decrypted = encrypted
                break
            case 1:
                decrypted = tea.decrypt(encrypted, this.sig.d2key)
                break
            case 2:
                decrypted = tea.decrypt(encrypted, BUF16)
                break
            default:
                this.emit("internal.error.token")
                throw new Error("unknown flag:" + flag)
        }
        const sso = await parseSso.call(this, decrypted)
        this.emit("internal.verbose", `recv:${sso.cmd} seq:${sso.seq}`, VerboseLevel.Debug)
        if (this[HANDLERS].has(sso.seq))
            this[HANDLERS].get(sso.seq)?.(sso.payload)
        else
            this.emit("internal.sso", sso.cmd, sso.payload, sso.seq)
    } catch (e) {
        this.emit("internal.verbose", e, VerboseLevel.Error)
    }
}

async function register(this: BaseClient, logout = false, reflush = false) {
    this[IS_ONLINE] = false
    clearInterval(this[HEARTBEAT])
    const pb_buf = pb.encode({
        1: [
            { 1: 46, 2: timestamp() },
            { 1: 283, 2: 0 }
        ]
    })
    const d = this.device
    const SvcReqRegister = jce.encodeStruct([
        this.uin,
        (logout ? 0 : 7), 0, "", (logout ? 21 : 11), 0,
        0, 0, 0, 0, (logout ? 44 : 0),
        d.version.sdk, 1, "", 0, null,
        d.guid, 2052, 0, d.model, d.model,
        d.version.release, 1, 0, 0, null,
        0, 0, "", 0, d.brand,
        d.brand, "", pb_buf, 0, null,
        0, null, 1000, 98
    ])
    const body = jce.encodeWrapper({ SvcReqRegister }, "PushService", "SvcReqRegister")
    const pkt = buildLoginPacket.call(this, "StatSvc.register", body, 1)
    try {
        const payload = await this[FN_SEND](pkt, 10)
        if (logout) return
        const rsp = jce.decodeWrapper(payload)
        const result = rsp[9] ? true : false
        if (!result && !reflush) {
            this.emit("internal.error.token")
        } else {
            this[IS_ONLINE] = true
            this[HEARTBEAT] = setInterval(async () => {
                syncTimeDiff.call(this)
                if (typeof this.heartbeat === "function")
                    await this.heartbeat()
                this.sendUni("OidbSvc.0x480_9_IMCore", this.sig.hb480).catch(() => {
                    this.emit("internal.verbose", "heartbeat timeout", VerboseLevel.Warn)
                    this.sendUni("OidbSvc.0x480_9_IMCore", this.sig.hb480).catch(() => {
                        this.emit("internal.verbose", "heartbeat timeout x 2", VerboseLevel.Error)
                        this[NET].destroy()
                    })
                }).then(refreshToken.bind(this))
            }, this.interval * 1000)
        }
    } catch {
        if (!logout)
            this.emit("internal.error.network", -3, "server is busy(register)")
    }
}

function syncTimeDiff(this: BaseClient) {
    const pkt = buildLoginPacket.call(this, "Client.CorrectTime", BUF4, 0)
    this[FN_SEND](pkt).then(buf => {
        try {
            this.sig.time_diff = buf.readInt32BE() - timestamp()
        } catch {
        }
    }).catch(NOOP)
}

async function refreshToken(this: BaseClient) {
    if (!this.isOnline() || timestamp() - this.sig.emp_time < 43000)
        return
    const t = tlv.getPacker(this)
    const writer = new Writer()
<<<<<<< HEAD
        .writeU16(11)
        .writeU16(16)
        .writeBytes(t(0x100))
        .writeBytes(t(0x10a))
=======
        .writeU16(15)
        .writeU16(25)
        .writeBytes(t(0x18))
        .writeBytes(t(0x1))
        .writeU16(0x106)
        .writeTlv(this.sig.t106)
        .writeBytes(t(0x16a))
>>>>>>> 6596352f
        .writeBytes(t(0x116))
        .writeBytes(t(0x144))
        .writeBytes(t(0x143))
        .writeBytes(t(0x142))
        .writeBytes(t(0x154))
        .writeBytes(t(0x18))
        .writeBytes(t(0x141))
        .writeBytes(t(0x8))
        .writeBytes(t(0x147))
        .writeBytes(t(0x177))
        .writeBytes(t(0x187))
        .writeBytes(t(0x188))
        .writeBytes(t(0x202))
        .writeBytes(t(0x511))
    const body = writer.read()
    const pkt = buildLoginPacket.call(this, "wtlogin.exchange_emp", body)
    try {
        let payload = await this[FN_SEND](pkt)
        payload = tea.decrypt(payload.slice(16, payload.length - 1), this[ECDH].share_key)
        const stream = Readable.from(payload, { objectMode: false })
        stream.read(2)
        const type = stream.read(1).readUInt8()
        stream.read(2)
        const t = readTlv(stream)
        if (type === 0) {
            const { token } = decodeT119.call(this, t[0x119])
            await register.call(this, false, true)
            if (this[IS_ONLINE])
                this.emit("internal.token", token)
        }
    } catch (e: any) {
        this.emit("internal.verbose", "refresh token error: " + e?.message, VerboseLevel.Error)
    }
}

function readTlv(r: Readable) {
    const t: { [tag: number]: Buffer } = {}
    while (r.readableLength > 2) {
        const k = r.read(2).readUInt16BE() as number
        t[k] = r.read(r.read(2).readUInt16BE())
    }
    return t
}

type LoginCmd =
    "wtlogin.login"
    | "wtlogin.exchange_emp"
    | "wtlogin.trans_emp"
    | "StatSvc.register"
    | "Client.CorrectTime"
type LoginCmdType = 0 | 1 | 2

function buildLoginPacket(this: BaseClient, cmd: LoginCmd, body: Buffer, type: LoginCmdType = 2): Buffer {
    this[FN_NEXT_SEQ]()
    this.emit("internal.verbose", `send:${cmd} seq:${this.sig.seq}`, VerboseLevel.Debug)
    let uin = this.uin, cmdid = 0x810, subappid = this.apk.subid
    if (cmd === "wtlogin.trans_emp") {
        uin = 0
        cmdid = 0x812
        subappid = getApkInfo(Platform.Watch).subid
    }
    if (type === 2) {
        body = new Writer()
            .writeU8(0x02)
            .writeU8(0x01)
            .writeBytes(this.sig.randkey)
            .writeU16(0x131)
            .writeU16(0x01)
            .writeTlv(this[ECDH].public_key)
            .writeBytes(tea.encrypt(body, this[ECDH].share_key))
            .read()
        body = new Writer()
            .writeU8(0x02)
            .writeU16(29 + body.length) // 1 + 27 + body.length + 1
            .writeU16(8001)             // protocol ver
            .writeU16(cmdid)            // command id
            .writeU16(1)                // const
            .writeU32(uin)
            .writeU8(3)                 // const
            .writeU8(0x87)              // encrypt type 7:0 69:emp 0x87:4
            .writeU8(0)                 // const
            .writeU32(2)                // const
            .writeU32(0)                // app client ver
            .writeU32(0)                // const
            .writeBytes(body)
            .writeU8(0x03)
            .read()
    }
    const ksid = this.sig.ksid ||= Buffer.from(`|${this.device.imei}|` + this.apk.name)
    let sso = new Writer()
        .writeWithLength(new Writer()
            .writeU32(this.sig.seq)
            .writeU32(subappid)
            .writeU32(subappid)
            .writeBytes(Buffer.from([0x01, 0x00, 0x00, 0x00, 0x00, 0x00, 0x00, 0x00, 0x00, 0x00, 0x01, 0x00]))
            .writeWithLength(this.sig.tgt)
            .writeWithLength(cmd)
            .writeWithLength(this.sig.session)
            .writeWithLength(this.device.imei)
            .writeU32(4)
            .writeU16(ksid.length + 2)
            .writeBytes(ksid)
            .writeWithLength(this.device.qImei16 || BUF0)
            .read()
        )
        .writeWithLength(body)
        .read()
    if (type === 1)
        sso = tea.encrypt(sso, this.sig.d2key)
    else if (type === 2)
        sso = tea.encrypt(sso, BUF16)
    return new Writer()
        .writeWithLength(new Writer()
            .writeU32(0x0A)
            .writeU8(type)
            .writeWithLength(this.sig.d2)
            .writeU8(0)
            .writeWithLength(String(uin))
            .writeBytes(sso)
            .read()
        )
        .read()
}

function buildCode2dPacket(this: BaseClient, cmdid: number, head: number, body: Buffer) {
    body = new Writer()
        .writeU32(head)
        .writeU32(0x1000)
        .writeU16(0)
        .writeU32(0x72000000)
        .writeU32(timestamp())
        .writeU8(2)
        .writeU16(44 + body.length)
        .writeU16(cmdid)
        .writeBytes(Buffer.alloc(21))
        .writeU8(3)
        .writeU16(0)
        .writeU16(50)
        .writeU32(this.sig.seq + 1)
        .writeU64(0)
        .writeBytes(body)
        .writeU8(3)
        .read()
    return buildLoginPacket.call(this, "wtlogin.trans_emp", body)
}

function decodeT119(this: BaseClient, t119: Buffer) {
    const r = Readable.from(tea.decrypt(t119, this.sig.tgtgt), { objectMode: false })
    r.read(2)
    const t = readTlv(r)
    this.sig.tgt = t[0x10a] || this.sig.tgt
    this.sig.tgt_key = t[0x10d] || this.sig.tgt_key
    this.sig.st_key = t[0x10e] || this.sig.st_key
    this.sig.t103 = t[0x103] || this.sig.t103
    this.sig.t106 = t[0x106] || this.sig.t106
    this.sig.srm_token = t[0x16a] || this.sig.srm_token
    this.sig.skey = t[0x120] || this.sig.skey
    this.sig.d2 = t[0x143] || this.sig.d2
    this.sig.d2key = t[0x305] || this.sig.d2key
    this.sig.tgtgt = t[0x10c] || md5(this.sig.d2key)
    this.sig.ksid = t[0x108] || Buffer.from(`|${this.device.imei}|` + this.apk.name)
    this.sig.sig_key = t[0x133] || this.sig.sig_key
    this.sig.ticket_key = t[0x134] || this.sig.ticket_key
    this.sig.device_token = t[0x322] || this.sig.device_token
    this.sig.emp_time = timestamp()

    if (t[0x512]) {
        const r = Readable.from(t[0x512], { objectMode: false })
        let len = r.read(2).readUInt16BE()
        while (len-- > 0) {
            const domain = String(r.read(r.read(2).readUInt16BE()))
            this.pskey[domain] = r.read(r.read(2).readUInt16BE()) as Buffer
            this.pt4token[domain] = r.read(r.read(2).readUInt16BE()) as Buffer
        }
    }
    const token = new Writer()
        .writeTlv(this.sig.d2key)
        .writeTlv(this.sig.d2)
        .writeTlv(this.sig.tgt)
        .writeTlv(this.sig.ticket_key)
        .writeTlv(this.sig.sig_key)
        .writeTlv(this.sig.srm_token || BUF0)
        .writeTlv(this.sig.tgt)
        .writeTlv(this.sig.md5Pass || BUF0)
        .writeTlv(this.sig.device_token || BUF0)
        .read()
    const age = t[0x11a].slice(2, 3).readUInt8()
    const gender = t[0x11a].slice(3, 4).readUInt8()
    const nickname = String(t[0x11a].slice(5))
    return { token, nickname, gender, age }
}

function decodeLoginResponse(this: BaseClient, payload: Buffer): any {
    payload = tea.decrypt(payload.slice(16, payload.length - 1), this[ECDH].share_key)
    const r = Readable.from(payload, { objectMode: false })
    r.read(2)
    const type = r.read(1).readUInt8() as number
    r.read(2)
    const t = readTlv(r)
    if (t[0x402]) {
        this.sig.dPwd = crypto.randomBytes(16)
        this.sig.t402 = t[0x402]
        this.sig.g = md5(Buffer.concat([
            Buffer.concat([
                Buffer.from(this.device.guid),
                this.sig.dPwd
            ]),
            this.sig.t402
        ]))
    }
    if (t[0x546]) this.sig.t547 = this.calcPoW(t[0x546]);
    if (type === 204) {
        this.sig.t104 = t[0x104]
        this.emit("internal.verbose", "unlocking...", VerboseLevel.Mark)
        const tt = tlv.getPacker(this)
        const body = new Writer()
            .writeU16(20)
            .writeU16(4)
            .writeBytes(tt(0x8))
            .writeBytes(tt(0x104))
            .writeBytes(tt(0x116))
            .writeBytes(tt(0x401))
            .read()
        return this[FN_SEND_LOGIN]("wtlogin.login", body)
    }

    if (type === 0) {
        this.sig.t104 = BUF0
        this.sig.t174 = BUF0
        if (t[0x403]) {
            this.sig.randomSeed = t[0x403]
        }
        const { token, nickname, gender, age } = decodeT119.call(this, t[0x119])
        return register.call(this).then(() => {
            if (this[IS_ONLINE]) {
                this.emit("internal.online", token, nickname, gender, age)
            }
        })
    }

    if (type === 15 || type === 16) {
        return this.emit("internal.error.token")
    }

    if (type === 2) {
        this.sig.t104 = t[0x104]
        if (t[0x192])
            return this.emit("internal.slider", String(t[0x192]))
        return this.emit("internal.error.login", type, "[登陆失败]未知格式的验证码")
    }
    if (type === 40) {
        return this.emit('internal.error.login', type, '账号被冻结')
    }
    if (type === 160 || type === 162 || type === 239) {
        if (!t[0x204] && !t[0x174])
            return this.emit("internal.verbose", "已向密保手机发送短信验证码", VerboseLevel.Mark)
        let phone = ""
        if (t[0x174] && t[0x178]) {
            this.sig.t104 = t[0x104]
            this.sig.t174 = t[0x174]
            phone = String(t[0x178]).substr(t[0x178].indexOf("\x0b") + 1, 11)
        }
        return this.emit("internal.verify", t[0x204]?.toString() || "", phone)
    }

    if (t[0x149]) {
        const stream = Readable.from(t[0x149], { objectMode: false })
        stream.read(2)
        const title = stream.read(stream.read(2).readUInt16BE()).toString()
        const content = stream.read(stream.read(2).readUInt16BE()).toString()
        return this.emit("internal.error.login", type, `[${title}]${content}`)
    }

    if (t[0x146]) {
        const stream = Readable.from(t[0x146], { objectMode: false });
        const version = stream.read(4);
        const title = stream.read(stream.read(2).readUInt16BE()).toString();
        const content = stream.read(stream.read(2).readUInt16BE()).toString();
        const message = `[${title}]${content}`;
        this.logger.warn("token失效: " + message + "(错误码：" + type + ")");
        return this.emit("internal.error.login", type, `[${title}]${content}`)
    }

    this.emit("internal.error.login", type, `[登陆失败]未知错误`)
}
<|MERGE_RESOLUTION|>--- conflicted
+++ resolved
@@ -930,20 +930,10 @@
         return
     const t = tlv.getPacker(this)
     const writer = new Writer()
-<<<<<<< HEAD
         .writeU16(11)
         .writeU16(16)
         .writeBytes(t(0x100))
         .writeBytes(t(0x10a))
-=======
-        .writeU16(15)
-        .writeU16(25)
-        .writeBytes(t(0x18))
-        .writeBytes(t(0x1))
-        .writeU16(0x106)
-        .writeTlv(this.sig.t106)
-        .writeBytes(t(0x16a))
->>>>>>> 6596352f
         .writeBytes(t(0x116))
         .writeBytes(t(0x144))
         .writeBytes(t(0x143))
